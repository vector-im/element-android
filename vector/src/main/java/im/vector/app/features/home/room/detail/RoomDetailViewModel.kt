--- conflicted
+++ resolved
@@ -120,12 +120,8 @@
         private val chatEffectManager: ChatEffectManager,
         private val directRoomHelper: DirectRoomHelper,
         private val jitsiService: JitsiService,
-<<<<<<< HEAD
         private val voiceMessageHelper: VoiceMessageHelper,
-        timelineSettingsFactory: TimelineSettingsFactory
-=======
         timelineFactory: TimelineFactory
->>>>>>> 69c399a2
 ) : VectorViewModel<RoomDetailViewState, RoomDetailAction, RoomDetailViewEvents>(initialState),
         Timeline.Listener, ChatEffectManager.Delegate, CallProtocolsChecker.Listener {
 
