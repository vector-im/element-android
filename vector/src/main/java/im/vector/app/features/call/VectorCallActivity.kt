--- conflicted
+++ resolved
@@ -216,19 +216,14 @@
                         }
                     } else {
                         views.callStatusText.text = state.formattedDuration
+                        configureCallInfo(state)
                         if (callArgs.isVideoCall) {
                             views.callVideoGroup.isVisible = true
                             views.callInfoGroup.isVisible = false
-<<<<<<< HEAD
-                            // views.pip_video_view.isVisible = !state.isVideoCaptureInError
-=======
                             views.pipRenderer.isVisible =  !state.isVideoCaptureInError && state.otherKnownCallInfo == null
-                            configureCallInfo(state)
->>>>>>> dd67e8c5
                         } else {
                             views.callVideoGroup.isInvisible = true
                             views.callInfoGroup.isVisible = true
-                            configureCallInfo(state)
                         }
                     }
                 } else {
@@ -333,15 +328,13 @@
             is VectorCallViewEvents.ConnectionTimeout -> {
                 onErrorTimoutConnect(event.turn)
             }
-<<<<<<< HEAD
             is VectorCallViewEvents.ShowDialPad -> {
                 CallDialPadBottomSheet.newInstance(false).apply {
                     callback = dialPadCallback
                 }.show(supportFragmentManager, FRAGMENT_DIAL_PAD_TAG)
-=======
+            }
             is VectorCallViewEvents.ShowCallTransferScreen -> {
                 navigator.openCallTransfer(this, callArgs.callId)
->>>>>>> dd67e8c5
             }
             null -> {
             }
