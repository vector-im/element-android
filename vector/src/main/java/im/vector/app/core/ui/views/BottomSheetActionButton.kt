/*
 * Copyright (c) 2020 New Vector Ltd
 *
 * Licensed under the Apache License, Version 2.0 (the "License");
 * you may not use this file except in compliance with the License.
 * You may obtain a copy of the License at
 *
 *     http://www.apache.org/licenses/LICENSE-2.0
 *
 * Unless required by applicable law or agreed to in writing, software
 * distributed under the License is distributed on an "AS IS" BASIS,
 * WITHOUT WARRANTIES OR CONDITIONS OF ANY KIND, either express or implied.
 * See the License for the specific language governing permissions and
 * limitations under the License.
 */

package im.vector.app.core.ui.views

import android.content.Context
import android.content.res.ColorStateList
import android.graphics.drawable.Drawable
import android.util.AttributeSet
import android.view.LayoutInflater
import android.widget.FrameLayout
import androidx.core.content.ContextCompat
import androidx.core.content.withStyledAttributes
import androidx.core.view.isGone
import androidx.core.view.isInvisible
import androidx.core.view.isVisible
import im.vector.app.R
import im.vector.app.core.extensions.setTextOrHide
import im.vector.app.databinding.ViewBottomSheetActionButtonBinding
import im.vector.app.features.themes.ThemeUtils

class BottomSheetActionButton @JvmOverloads constructor(
        context: Context,
        attrs: AttributeSet? = null,
        defStyleAttr: Int = 0
) : FrameLayout(context, attrs, defStyleAttr) {
<<<<<<< HEAD
    val views: ItemVerificationActionBinding
=======
    val views: ViewBottomSheetActionButtonBinding
>>>>>>> 1540f134

    var title: String? = null
        set(value) {
            field = value
            views.itemVerificationActionTitle.setTextOrHide(value)
        }

    var subTitle: String? = null
        set(value) {
            field = value
            views.itemVerificationActionSubTitle.setTextOrHide(value)
        }

    var forceStartPadding: Boolean? = null
        set(value) {
            field = value
            if (leftIcon == null) {
                if (forceStartPadding == true) {
                    views.itemVerificationLeftIcon.isInvisible = true
                } else {
                    views.itemVerificationLeftIcon.isGone = true
                }
            }
        }

    var leftIcon: Drawable? = null
        set(value) {
            field = value
            if (value == null) {
                if (forceStartPadding == true) {
                    views.itemVerificationLeftIcon.isInvisible = true
                } else {
                    views.itemVerificationLeftIcon.isGone = true
                }
                views.itemVerificationLeftIcon.setImageDrawable(null)
            } else {
                views.itemVerificationLeftIcon.isVisible = true
                views.itemVerificationLeftIcon.setImageDrawable(value)
            }
        }

    var rightIcon: Drawable? = null
        set(value) {
            field = value
            views.itemVerificationActionIcon.setImageDrawable(value)
        }

    var tint: Int? = null
        set(value) {
            field = value
            views.itemVerificationLeftIcon.imageTintList = value?.let { ColorStateList.valueOf(value) }
        }

    var titleTextColor: Int? = null
        set(value) {
            field = value
            value?.let { views.itemVerificationActionTitle.setTextColor(it) }
        }

    init {
<<<<<<< HEAD
        views = ItemVerificationActionBinding.inflate(LayoutInflater.from(context), this, true)
=======
        inflate(context, R.layout.view_bottom_sheet_action_button, this)
        views = ViewBottomSheetActionButtonBinding.bind(this)
>>>>>>> 1540f134

        context.withStyledAttributes(attrs, R.styleable.BottomSheetActionButton) {
            title = getString(R.styleable.BottomSheetActionButton_actionTitle) ?: ""
            subTitle = getString(R.styleable.BottomSheetActionButton_actionDescription) ?: ""
            forceStartPadding = getBoolean(R.styleable.BottomSheetActionButton_forceStartPadding, false)
            leftIcon = getDrawable(R.styleable.BottomSheetActionButton_leftIcon)

            rightIcon = getDrawable(R.styleable.BottomSheetActionButton_rightIcon)

            tint = getColor(R.styleable.BottomSheetActionButton_tint, ThemeUtils.getColor(context, android.R.attr.textColor))
            titleTextColor = getColor(R.styleable.BottomSheetActionButton_titleTextColor, ContextCompat.getColor(context, R.color.riotx_accent))
        }
    }
}<|MERGE_RESOLUTION|>--- conflicted
+++ resolved
@@ -37,22 +37,18 @@
         attrs: AttributeSet? = null,
         defStyleAttr: Int = 0
 ) : FrameLayout(context, attrs, defStyleAttr) {
-<<<<<<< HEAD
-    val views: ItemVerificationActionBinding
-=======
     val views: ViewBottomSheetActionButtonBinding
->>>>>>> 1540f134
 
     var title: String? = null
         set(value) {
             field = value
-            views.itemVerificationActionTitle.setTextOrHide(value)
+            views.bottomSheetActionTitle.setTextOrHide(value)
         }
 
     var subTitle: String? = null
         set(value) {
             field = value
-            views.itemVerificationActionSubTitle.setTextOrHide(value)
+            views.bottomSheetActionSubTitle.setTextOrHide(value)
         }
 
     var forceStartPadding: Boolean? = null
@@ -60,9 +56,9 @@
             field = value
             if (leftIcon == null) {
                 if (forceStartPadding == true) {
-                    views.itemVerificationLeftIcon.isInvisible = true
+                    views.bottomSheetActionLeftIcon.isInvisible = true
                 } else {
-                    views.itemVerificationLeftIcon.isGone = true
+                    views.bottomSheetActionLeftIcon.isGone = true
                 }
             }
         }
@@ -72,42 +68,38 @@
             field = value
             if (value == null) {
                 if (forceStartPadding == true) {
-                    views.itemVerificationLeftIcon.isInvisible = true
+                    views.bottomSheetActionLeftIcon.isInvisible = true
                 } else {
-                    views.itemVerificationLeftIcon.isGone = true
+                    views.bottomSheetActionLeftIcon.isGone = true
                 }
-                views.itemVerificationLeftIcon.setImageDrawable(null)
+                views.bottomSheetActionLeftIcon.setImageDrawable(null)
             } else {
-                views.itemVerificationLeftIcon.isVisible = true
-                views.itemVerificationLeftIcon.setImageDrawable(value)
+                views.bottomSheetActionLeftIcon.isVisible = true
+                views.bottomSheetActionLeftIcon.setImageDrawable(value)
             }
         }
 
     var rightIcon: Drawable? = null
         set(value) {
             field = value
-            views.itemVerificationActionIcon.setImageDrawable(value)
+            views.bottomSheetActionIcon.setImageDrawable(value)
         }
 
     var tint: Int? = null
         set(value) {
             field = value
-            views.itemVerificationLeftIcon.imageTintList = value?.let { ColorStateList.valueOf(value) }
+            views.bottomSheetActionLeftIcon.imageTintList = value?.let { ColorStateList.valueOf(value) }
         }
 
     var titleTextColor: Int? = null
         set(value) {
             field = value
-            value?.let { views.itemVerificationActionTitle.setTextColor(it) }
+            value?.let { views.bottomSheetActionTitle.setTextColor(it) }
         }
 
     init {
-<<<<<<< HEAD
-        views = ItemVerificationActionBinding.inflate(LayoutInflater.from(context), this, true)
-=======
         inflate(context, R.layout.view_bottom_sheet_action_button, this)
         views = ViewBottomSheetActionButtonBinding.bind(this)
->>>>>>> 1540f134
 
         context.withStyledAttributes(attrs, R.styleable.BottomSheetActionButton) {
             title = getString(R.styleable.BottomSheetActionButton_actionTitle) ?: ""
