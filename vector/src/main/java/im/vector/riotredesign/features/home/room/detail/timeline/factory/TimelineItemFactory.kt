--- conflicted
+++ resolved
@@ -67,16 +67,6 @@
                     //These are just for debug to display hidden event, they should be filtered out in normal mode
                     if (TimelineDisplayableEvents.DEBUG_HIDDEN_EVENT) {
                         val informationData = MessageInformationData(eventId = event.root.eventId
-<<<<<<< HEAD
-                                                                               ?: "?",
-                                                                     senderId = event.root.sender
-                                                                                ?: "",
-                                                                     sendState = event.sendState,
-                                                                     time = "",
-                                                                     avatarUrl = null,
-                                                                     memberName = "",
-                                                                     showInformation = false
-=======
                                 ?: "?",
                                 senderId = event.root.senderId ?: "",
                                 sendState = event.sendState,
@@ -84,17 +74,16 @@
                                 avatarUrl = null,
                                 memberName = "",
                                 showInformation = false
->>>>>>> 33f17e4c
                         )
                         val messageContent = event.root.content.toModel<MessageContent>()
-                                             ?: MessageDefaultContent("", "", null, null)
+                                ?: MessageDefaultContent("", "", null, null)
                         MessageTextItem_()
                                 .informationData(informationData)
                                 .message("{ \"type\": ${event.root.type} }")
                                 .highlighted(highlight)
                                 .longClickListener { view ->
                                     return@longClickListener callback?.onEventLongClicked(informationData, messageContent, view)
-                                                             ?: false
+                                            ?: false
                                 }
                     } else {
                         Timber.w("Ignored event (type: ${event.root.type}")
