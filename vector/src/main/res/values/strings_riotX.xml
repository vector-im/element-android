<?xml version="1.0" encoding="utf-8"?>
<resources>

    <!-- Strings not defined in Riot -->
    <string name="labs_allow_extended_logging">Enable verbose logs.</string>
    <string name="labs_allow_extended_logging_summary">Verbose logs will help developers by providing more logs when you send a RageShake. Even when enabled, the application does not log message contents or any other private data.</string>


    <string name="error_terms_not_accepted">Please retry once you have accepted the terms and conditions of your homeserver.</string>

    <!-- This one is already defined in Riot, but not yet synced-->
    <string name="error_user_already_logged_in">It looks like you’re trying to connect to another homeserver. Do you want to sign out?</string>

    <string name="error_network_timeout">Looks like the server is taking to long to respond, this can be caused by either poor connectivity or an error with our servers. Please try again in a while.</string>

    <string name="send_attachment">Send attachment</string>

    <string name="a11y_open_drawer">Open the navigation drawer</string>
    <string name="a11y_create_menu_open">Open the create room menu</string>
    <string name="a11y_create_menu_close">Close the create room menu…</string>
    <string name="a11y_create_direct_message">Create a new direct conversation</string>
    <string name="a11y_create_room">Create a new room</string>
    <string name="a11y_close_keys_backup_banner">Close keys backup banner</string>
    <string name="a11y_show_password">Show password</string>
    <string name="a11y_hide_password">Hide password</string>
    <string name="a11y_jump_to_bottom">Jump to bottom</string>

    <!-- Read receipts list a11y -->
    <string name="two_and_some_others_read">%1$s, %2$s and %3$d others read</string>
    <string name="three_users_read">%1$s, %2$s and %3$s read</string>
    <string name="two_users_read">%1$s and %2$s read</string>
    <string name="one_user_read">%s read</string>
    <plurals name="fallback_users_read">
        <item quantity="one">1 user read</item>
        <item quantity="other">%d users read</item>
    </plurals>

    <string name="error_file_too_big">"The file '%1$s' (%2$s) is too large to upload. The limit is %3$s."</string>

<<<<<<< HEAD
    <string name="error_attachment">"An error occurred while retrieving the attachment."</string>
    <string name="attachment_type_file">"File"</string>
    <string name="attachment_type_contact">"Contact"</string>
    <string name="attachment_type_camera">"Camera"</string>
    <string name="attachment_type_audio">"Audio"</string>
    <string name="attachment_type_gallery">"Gallery"</string>
    <string name="attachment_type_sticker">"Sticker"</string>
    <string name="error_handling_incoming_share">Couldn\'t handle share data</string>

=======

    <string name="report_content_spam">"It's spam"</string>
    <string name="report_content_inappropriate">"It's inappropriate"</string>
    <string name="report_content_custom">"Custom report"</string>
    <string name="report_content_custom_title">"Report this content"</string>
    <string name="report_content_custom_hint">"Reason for reporting this content"</string>
    <string name="report_content_custom_submit">"REPORT"</string>
    <string name="block_user">"BLOCK USER"</string>

    <string name="content_reported_title">"Content reported"</string>
    <string name="content_reported_content">"This content was reported.\n\nIf you don't want to see any more content from this user, you can block him to hide his messages"</string>
    <string name="content_reported_as_spam_title">"Reported as spam"</string>
    <string name="content_reported_as_spam_content">"This content was reported as spam.\n\nIf you don't want to see any more content from this user, you can block him to hide his messages"</string>
    <string name="content_reported_as_inappropriate_title">"Reported as inappropriate"</string>
    <string name="content_reported_as_inappropriate_content">"This content was reported as inappropriate.\n\nIf you don't want to see any more content from this user, you can block him to hide his messages"</string>
>>>>>>> 7890e832
</resources><|MERGE_RESOLUTION|>--- conflicted
+++ resolved
@@ -37,7 +37,6 @@
 
     <string name="error_file_too_big">"The file '%1$s' (%2$s) is too large to upload. The limit is %3$s."</string>
 
-<<<<<<< HEAD
     <string name="error_attachment">"An error occurred while retrieving the attachment."</string>
     <string name="attachment_type_file">"File"</string>
     <string name="attachment_type_contact">"Contact"</string>
@@ -46,8 +45,6 @@
     <string name="attachment_type_gallery">"Gallery"</string>
     <string name="attachment_type_sticker">"Sticker"</string>
     <string name="error_handling_incoming_share">Couldn\'t handle share data</string>
-
-=======
 
     <string name="report_content_spam">"It's spam"</string>
     <string name="report_content_inappropriate">"It's inappropriate"</string>
@@ -63,5 +60,7 @@
     <string name="content_reported_as_spam_content">"This content was reported as spam.\n\nIf you don't want to see any more content from this user, you can block him to hide his messages"</string>
     <string name="content_reported_as_inappropriate_title">"Reported as inappropriate"</string>
     <string name="content_reported_as_inappropriate_content">"This content was reported as inappropriate.\n\nIf you don't want to see any more content from this user, you can block him to hide his messages"</string>
->>>>>>> 7890e832
+
+    <string name="permissions_rationale_msg_keys_backup_export">Riot needs permission to save your E2E keys on disk.\n\nPlease allow access on the next pop-up to be able to export your keys manually.</string>
+
 </resources>