--- conflicted
+++ resolved
@@ -54,9 +54,9 @@
         private val monarchy: Monarchy) {
 
     // TODO: maybe allow user of SDK to give that list
-<<<<<<< HEAD
     companion object {
         val PREVIEWABLE_TYPES = listOf(
+                // TODO filter message type (KEY_VERIFICATION_READY, etc.)
                 EventType.MESSAGE,
                 EventType.STATE_ROOM_NAME,
                 EventType.STATE_ROOM_TOPIC,
@@ -72,24 +72,6 @@
                 EventType.STATE_ROOM_CREATE
         )
     }
-=======
-    private val PREVIEWABLE_TYPES = listOf(
-            // TODO filter message type (KEY_VERIFICATION_READY, etc.)
-            EventType.MESSAGE,
-            EventType.STATE_ROOM_NAME,
-            EventType.STATE_ROOM_TOPIC,
-            EventType.STATE_ROOM_MEMBER,
-            EventType.STATE_ROOM_HISTORY_VISIBILITY,
-            EventType.CALL_INVITE,
-            EventType.CALL_HANGUP,
-            EventType.CALL_ANSWER,
-            EventType.ENCRYPTED,
-            EventType.STATE_ROOM_ENCRYPTION,
-            EventType.STATE_ROOM_THIRD_PARTY_INVITE,
-            EventType.STICKER,
-            EventType.STATE_ROOM_CREATE
-    )
->>>>>>> ce13e824
 
     fun update(realm: Realm,
                roomId: String,
